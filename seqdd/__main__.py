--- conflicted
+++ resolved
@@ -127,7 +127,7 @@
                         nargs='+',
                         help='List of accessions to remove from the register. '
                              'Each accession can be a regular expression.')
-    
+
     # Shared arguments
     for subparser in subparsers.choices.values():
         subparser.add_argument('--register-location',
@@ -136,12 +136,9 @@
 
     args = parser.parse_args()
 
-<<<<<<< HEAD
     if args.cmd == 'add' and args.unitigs and args.source != 'logan':
         parser.error('--unitigs is only available for Logan source')
 
-=======
->>>>>>> f59ff630
     return args
 
 
@@ -245,7 +242,7 @@
     if args.unitigs:
         src_manip.set_option('unitigs', str(args.unitigs))
     valid_accessions = src_manip.filter_valid_accessions(frozenset(new_accessions))
-    
+
     # Add valid accessions
     accessions.update(valid_accessions)
     logger.info(f"{len(accessions) - size_before} accessions added to the register")
